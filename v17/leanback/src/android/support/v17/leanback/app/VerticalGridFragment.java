--- conflicted
+++ resolved
@@ -153,95 +153,6 @@
         return mOnItemViewClickedListener;
     }
 
-<<<<<<< HEAD
-    /**
-     * Sets a click listener for the search affordance.
-     *
-     * <p>The presence of a listener will change the visibility of the search
-     * affordance in the title area. When set to non-null, the title area will
-     * contain a call to search action.
-     *
-     * <p>The listener's onClick method will be invoked when the user clicks on
-     * the search action.
-     *
-     * @param listener The listener to invoke when the search affordance is
-     *        clicked, or null to hide the search affordance.
-     */
-    public void setOnSearchClickedListener(View.OnClickListener listener) {
-        mExternalOnSearchClickedListener = listener;
-        if (mTitleView != null) {
-            mTitleView.setOnSearchClickedListener(listener);
-        }
-    }
-
-    /**
-     * Sets the {@link SearchOrbView.Colors} used to draw the search affordance.
-     */
-    public void setSearchAffordanceColors(SearchOrbView.Colors colors) {
-        mSearchAffordanceColors = colors;
-        mSearchAffordanceColorSet = true;
-        if (mTitleView != null) {
-            mTitleView.setSearchAffordanceColors(mSearchAffordanceColors);
-        }
-    }
-
-    /**
-     * Returns the {@link SearchOrbView.Colors} used to draw the search affordance.
-     */
-    public SearchOrbView.Colors getSearchAffordanceColors() {
-        if (mSearchAffordanceColorSet) {
-            return mSearchAffordanceColors;
-        }
-        if (mTitleView == null) {
-            throw new IllegalStateException("Fragment views not yet created");
-        }
-        return mTitleView.getSearchAffordanceColors();
-    }
-
-    /**
-     * Sets the color used to draw the search affordance.
-     * A default brighter color will be set by the framework.
-     *
-     * @param color The color to use for the search affordance.
-     */
-    public void setSearchAffordanceColor(int color) {
-        setSearchAffordanceColors(new SearchOrbView.Colors(color));
-    }
-
-    /**
-     * Returns the color used to draw the search affordance.
-     */
-    @ColorInt
-    public int getSearchAffordanceColor() {
-        return getSearchAffordanceColors().color;
-    }
-
-    private final BrowseFrameLayout.OnFocusSearchListener mOnFocusSearchListener =
-            new BrowseFrameLayout.OnFocusSearchListener() {
-        @Override
-        public View onFocusSearch(View focused, int direction) {
-            if (DEBUG) Log.v(TAG, "onFocusSearch focused " + focused + " + direction " + direction);
-
-            final View searchOrbView = mTitleView.getSearchAffordanceView();
-            final boolean isRtl = ViewCompat.getLayoutDirection(focused) ==
-                    View.LAYOUT_DIRECTION_RTL;
-            final int forward = isRtl ? View.FOCUS_LEFT : View.FOCUS_RIGHT;
-            if (focused == searchOrbView && (
-                    direction == View.FOCUS_DOWN || direction == forward)) {
-                return mGridViewHolder.view;
-
-            } else if (focused != searchOrbView && searchOrbView.getVisibility() == View.VISIBLE
-                    && direction == View.FOCUS_UP) {
-                return searchOrbView;
-
-            } else {
-                return null;
-            }
-        }
-    };
-
-=======
->>>>>>> 1fcb45fa
     @Override
     public View onCreateView(LayoutInflater inflater, ViewGroup container,
             Bundle savedInstanceState) {
