/*
 * Copyright (C) 2017 The Android Open Source Project
 *
 * Licensed under the Apache License, Version 2.0 (the "License");
 * you may not use this file except in compliance with the License.
 * You may obtain a copy of the License at
 *
 *      http://www.apache.org/licenses/LICENSE-2.0
 *
 * Unless required by applicable law or agreed to in writing, software
 * distributed under the License is distributed on an "AS IS" BASIS,
 * WITHOUT WARRANTIES OR CONDITIONS OF ANY KIND, either express or implied.
 * See the License for the specific language governing permissions and
 * limitations under the License.
 */

import static android.support.dependencies.DependenciesKt.*

plugins {
    id("SupportAndroidTestAppPlugin")
}

android {
    defaultConfig {
        javaCompileOptions {
            annotationProcessorOptions {
                arguments = ["room.schemaLocation": "$projectDir/schemas".toString()]
            }
        }
    }
    sourceSets {
        androidTest.assets.srcDirs += files("$projectDir/schemas".toString())
    }
}

dependencies {
    implementation(project(":room:common"))
    implementation(project(":persistence:db"))
    implementation(project(":persistence:db-framework"))
    implementation(project(":room:runtime"))
    implementation(project(":arch:runtime"))
    implementation(project(":arch:common"))
    implementation(project(":paging:common"))
    implementation(project(":lifecycle:extensions"))
    implementation(project(":lifecycle:runtime"))
    implementation(project(":lifecycle:common"))
    implementation(project(":room:rxjava2"))
    implementation(project(":paging:runtime"))

    implementation(SUPPORT_RECYCLERVIEW, libs.support_exclude_config)
    implementation(SUPPORT_APPCOMPAT, libs.support_exclude_config)
    annotationProcessor project(":room:compiler")
    androidTestAnnotationProcessor project(":room:compiler")

    // IJ's gradle integration just cannot figure this out ...
    androidTestImplementation(project(":lifecycle:extensions"))
    androidTestImplementation(project(":lifecycle:common"))
    androidTestImplementation(project(":lifecycle:runtime"))
    androidTestImplementation(project(":room:testing"))
    androidTestImplementation(project(":room:rxjava2"))
    androidTestImplementation(project(":arch:core-testing"))
    androidTestImplementation(RX_JAVA)
    androidTestImplementation(TEST_RUNNER)
    androidTestImplementation(ESPRESSO_CORE)
    androidTestImplementation(MOCKITO_CORE, libs.exclude_bytebuddy) // DexMaker has it's own MockMaker
    androidTestImplementation(DEXMAKER_MOCKITO, libs.exclude_bytebuddy) // DexMaker has it's own MockMaker

    testImplementation(JUNIT)
}

<<<<<<< HEAD
tasks['check'].dependsOn(tasks['connectedCheck'])
=======
tasks['check'].dependsOn(tasks['connectedCheck'])

uploadArchives.enabled = false

supportTestApp {
    // to assert that room generates somewhat OK code.
    enableErrorProne = true
}
>>>>>>> 7f491e3b
<|MERGE_RESOLUTION|>--- conflicted
+++ resolved
@@ -68,9 +68,6 @@
     testImplementation(JUNIT)
 }
 
-<<<<<<< HEAD
-tasks['check'].dependsOn(tasks['connectedCheck'])
-=======
 tasks['check'].dependsOn(tasks['connectedCheck'])
 
 uploadArchives.enabled = false
@@ -78,5 +75,4 @@
 supportTestApp {
     // to assert that room generates somewhat OK code.
     enableErrorProne = true
-}
->>>>>>> 7f491e3b
+}