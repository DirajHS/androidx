/*
 * Copyright 2017 The Android Open Source Project
 *
 * Licensed under the Apache License, Version 2.0 (the "License");
 * you may not use this file except in compliance with the License.
 * You may obtain a copy of the License at
 *
 *      http://www.apache.org/licenses/LICENSE-2.0
 *
 * Unless required by applicable law or agreed to in writing, software
 * distributed under the License is distributed on an "AS IS" BASIS,
 * WITHOUT WARRANTIES OR CONDITIONS OF ANY KIND, either express or implied.
 * See the License for the specific language governing permissions and
 * limitations under the License.
 */

def build_versions = [:]

<<<<<<< HEAD
build_versions.kotlin = '1.3.1-R4A-20190226'
build_versions.lint = '26.3.0-rc01'
build_versions.dokka = "0.9.17-g20190228"
=======
build_versions.kotlin = '1.3.10'
build_versions.lint = '26.4.0-beta03'
build_versions.dokka = '0.9.17-g20190228'

build_versions.studio = new Properties()
new File(buildscript.sourceFile.parentFile, "studio_versions.properties").withInputStream { build_versions.studio.load(it) }

>>>>>>> 46f253aa

rootProject.ext['build_versions'] = build_versions

def build_libs = [:]

def androidPluginVersionOverride = System.getenv("GRADLE_PLUGIN_VERSION")

if (androidPluginVersionOverride != null) {
    build_libs.gradle = 'com.android.tools.build:gradle:' + androidPluginVersionOverride
    logger.warn("USING OVERRIDDEN ANDROID GRADLE PLUGIN DEPENDENCY OF " + build_libs.gradle)
} else {
    // Keep gradle plugin version in sync with ub_supportlib-master manifest.
<<<<<<< HEAD
    build_libs.gradle = 'com.android.tools.build:gradle:3.3.0'
=======
    build_libs.gradle = "com.android.tools.build:gradle:${build_versions.studio.agp}"
>>>>>>> 46f253aa
}

build_libs.lint = [
        core: "com.android.tools.lint:lint:${build_versions.lint}",
        api: "com.android.tools.lint:lint-api:${build_versions.lint}",
        tests: "com.android.tools.lint:lint-tests:${build_versions.lint}"
]

build_libs.error_prone_gradle = 'net.ltgt.gradle:gradle-errorprone-plugin:0.0.13'
build_libs.kotlin = [
        stdlib: "org.jetbrains.kotlin:kotlin-stdlib:${build_versions.kotlin}",
        gradle_plugin: "org.jetbrains.kotlin:kotlin-gradle-plugin:${build_versions.kotlin}"
]
build_libs.dokka_gradle = [
        "org.jetbrains.dokka:dokka-android-gradle-plugin:${build_versions.dokka}",
        "org.jetbrains.dokka:dokka-gradle-plugin:${build_versions.dokka}",
]

rootProject.ext['build_libs'] = build_libs<|MERGE_RESOLUTION|>--- conflicted
+++ resolved
@@ -16,19 +16,13 @@
 
 def build_versions = [:]
 
-<<<<<<< HEAD
 build_versions.kotlin = '1.3.1-R4A-20190226'
 build_versions.lint = '26.3.0-rc01'
-build_versions.dokka = "0.9.17-g20190228"
-=======
-build_versions.kotlin = '1.3.10'
-build_versions.lint = '26.4.0-beta03'
 build_versions.dokka = '0.9.17-g20190228'
 
 build_versions.studio = new Properties()
 new File(buildscript.sourceFile.parentFile, "studio_versions.properties").withInputStream { build_versions.studio.load(it) }
 
->>>>>>> 46f253aa
 
 rootProject.ext['build_versions'] = build_versions
 
@@ -41,11 +35,7 @@
     logger.warn("USING OVERRIDDEN ANDROID GRADLE PLUGIN DEPENDENCY OF " + build_libs.gradle)
 } else {
     // Keep gradle plugin version in sync with ub_supportlib-master manifest.
-<<<<<<< HEAD
-    build_libs.gradle = 'com.android.tools.build:gradle:3.3.0'
-=======
     build_libs.gradle = "com.android.tools.build:gradle:${build_versions.studio.agp}"
->>>>>>> 46f253aa
 }
 
 build_libs.lint = [
