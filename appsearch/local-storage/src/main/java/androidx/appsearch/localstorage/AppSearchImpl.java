/*
 * Copyright 2020 The Android Open Source Project
 *
 * Licensed under the Apache License, Version 2.0 (the "License");
 * you may not use this file except in compliance with the License.
 * You may obtain a copy of the License at
 *
 *      http://www.apache.org/licenses/LICENSE-2.0
 *
 * Unless required by applicable law or agreed to in writing, software
 * distributed under the License is distributed on an "AS IS" BASIS,
 * WITHOUT WARRANTIES OR CONDITIONS OF ANY KIND, either express or implied.
 * See the License for the specific language governing permissions and
 * limitations under the License.
 */

package androidx.appsearch.localstorage;

import android.content.Context;
import android.os.Bundle;
import android.util.Log;

import androidx.annotation.GuardedBy;
import androidx.annotation.NonNull;
import androidx.annotation.RestrictTo;
import androidx.annotation.VisibleForTesting;
import androidx.annotation.WorkerThread;
import androidx.appsearch.app.AppSearchResult;
import androidx.appsearch.app.AppSearchSchema;
import androidx.appsearch.app.GenericDocument;
import androidx.appsearch.app.PackageIdentifier;
import androidx.appsearch.app.SearchResultPage;
import androidx.appsearch.app.SearchSpec;
import androidx.appsearch.exceptions.AppSearchException;
import androidx.appsearch.localstorage.converter.GenericDocumentToProtoConverter;
import androidx.appsearch.localstorage.converter.SchemaToProtoConverter;
import androidx.appsearch.localstorage.converter.SearchResultToProtoConverter;
import androidx.appsearch.localstorage.converter.SearchSpecToProtoConverter;
import androidx.collection.ArrayMap;
import androidx.collection.ArraySet;
import androidx.core.util.Preconditions;

import com.google.android.icing.IcingSearchEngine;
import com.google.android.icing.proto.DeleteByQueryResultProto;
import com.google.android.icing.proto.DeleteResultProto;
import com.google.android.icing.proto.DocumentProto;
import com.google.android.icing.proto.GetAllNamespacesResultProto;
import com.google.android.icing.proto.GetOptimizeInfoResultProto;
import com.google.android.icing.proto.GetResultProto;
import com.google.android.icing.proto.GetResultSpecProto;
import com.google.android.icing.proto.GetSchemaResultProto;
import com.google.android.icing.proto.IcingSearchEngineOptions;
import com.google.android.icing.proto.InitializeResultProto;
import com.google.android.icing.proto.OptimizeResultProto;
import com.google.android.icing.proto.PersistToDiskResultProto;
import com.google.android.icing.proto.PropertyConfigProto;
import com.google.android.icing.proto.PropertyProto;
import com.google.android.icing.proto.PutResultProto;
import com.google.android.icing.proto.ReportUsageResultProto;
import com.google.android.icing.proto.ResetResultProto;
import com.google.android.icing.proto.ResultSpecProto;
import com.google.android.icing.proto.SchemaProto;
import com.google.android.icing.proto.SchemaTypeConfigProto;
import com.google.android.icing.proto.ScoringSpecProto;
import com.google.android.icing.proto.SearchResultProto;
import com.google.android.icing.proto.SearchSpecProto;
import com.google.android.icing.proto.SetSchemaResultProto;
import com.google.android.icing.proto.StatusProto;
import com.google.android.icing.proto.TypePropertyMask;
import com.google.android.icing.proto.UsageReport;

import java.io.File;
import java.util.ArrayList;
import java.util.Collections;
import java.util.HashMap;
import java.util.List;
import java.util.Map;
import java.util.Set;
import java.util.concurrent.locks.ReadWriteLock;
import java.util.concurrent.locks.ReentrantReadWriteLock;

/**
 * Manages interaction with the native IcingSearchEngine and other components to implement AppSearch
 * functionality.
 *
 * <p>Never create two instances using the same folder.
 *
 * <p>A single instance of {@link AppSearchImpl} can support all packages and databases.
 * This is done by combining the package and database name into a unique prefix and
 * prefixing the schemas and documents stored under that owner. Schemas and documents are
 * physically saved together in {@link IcingSearchEngine}, but logically isolated:
 * <ul>
 *      <li>Rewrite SchemaType in SchemaProto by adding the package-database prefix and save into
 *          SchemaTypes set in {@link #setSchema}.
 *      <li>Rewrite namespace and SchemaType in DocumentProto by adding package-database prefix and
 *          save to namespaces set in {@link #putDocument}.
 *      <li>Remove package-database prefix when retrieving documents in {@link #getDocument} and
 *          {@link #query}.
 *      <li>Rewrite filters in {@link SearchSpecProto} to have all namespaces and schema types of
 *          the queried database when user using empty filters in {@link #query}.
 * </ul>
 *
 * <p>Methods in this class belong to two groups, the query group and the mutate group.
 * <ul>
 *     <li>All methods are going to modify global parameters and data in Icing are executed under
 *         WRITE lock to keep thread safety.
 *     <li>All methods are going to access global parameters or query data from Icing are executed
 *         under READ lock to improve query performance.
 * </ul>
 *
 * <p>This class is thread safe.
 *
 * @hide
 */
@RestrictTo(RestrictTo.Scope.LIBRARY_GROUP)
@WorkerThread
public final class AppSearchImpl {
    private static final String TAG = "AppSearchImpl";

    @VisibleForTesting
    static final char DATABASE_DELIMITER = '/';

    @VisibleForTesting
    static final char PACKAGE_DELIMITER = '$';

    @VisibleForTesting
    static final int OPTIMIZE_THRESHOLD_DOC_COUNT = 1000;
    @VisibleForTesting
    static final int OPTIMIZE_THRESHOLD_BYTES = 1_000_000; // 1MB
    @VisibleForTesting
    static final int CHECK_OPTIMIZE_INTERVAL = 100;

    private final ReadWriteLock mReadWriteLock = new ReentrantReadWriteLock();

    @GuardedBy("mReadWriteLock")
    private final IcingSearchEngine mIcingSearchEngineLocked;

    @GuardedBy("mReadWriteLock")
    private final VisibilityStore mVisibilityStoreLocked;

    // This map contains schemaTypes for all package-database prefixes. All values in the map are
    // prefixed with the package-database prefix.
    // TODO(b/172360376): Check if this can be replaced with an ArrayMap
    @GuardedBy("mReadWriteLock")
    private final Map<String, Set<String>> mSchemaMapLocked = new HashMap<>();

    // This map contains namespaces for all package-database prefixes. All values in the map are
    // prefixed with the package-database prefix.
    // TODO(b/172360376): Check if this can be replaced with an ArrayMap
    @GuardedBy("mReadWriteLock")
    private final Map<String, Set<String>> mNamespaceMapLocked = new HashMap<>();

    /**
     * The counter to check when to call {@link #checkForOptimizeLocked(boolean)}. The
     * interval is
     * {@link #CHECK_OPTIMIZE_INTERVAL}.
     */
    @GuardedBy("mReadWriteLock")
    private int mOptimizeIntervalCountLocked = 0;

    /**
     * Creates and initializes an instance of {@link AppSearchImpl} which writes data to the given
     * folder.
     */
    @NonNull
    public static AppSearchImpl create(@NonNull File icingDir, @NonNull Context context,
            @NonNull String globalQuerierPackage) throws AppSearchException {
        Preconditions.checkNotNull(icingDir);
        Preconditions.checkNotNull(context);
        Preconditions.checkNotNull(globalQuerierPackage);
        AppSearchImpl appSearchImpl = new AppSearchImpl(icingDir, context, globalQuerierPackage);
        appSearchImpl.initializeVisibilityStore();
        return appSearchImpl;
    }

    private AppSearchImpl(@NonNull File icingDir, @NonNull Context context,
            @NonNull String globalQuerierPackage) throws AppSearchException {
        mReadWriteLock.writeLock().lock();

        try {
            // We synchronize here because we don't want to call IcingSearchEngine.initialize() more
            // than once. It's unnecessary and can be a costly operation.
            IcingSearchEngineOptions options = IcingSearchEngineOptions.newBuilder()
                    .setBaseDir(icingDir.getAbsolutePath()).build();
            mIcingSearchEngineLocked = new IcingSearchEngine(options);

            mVisibilityStoreLocked = new VisibilityStore(this, context, globalQuerierPackage);

            InitializeResultProto initializeResultProto = mIcingSearchEngineLocked.initialize();
            SchemaProto schemaProto;
            GetAllNamespacesResultProto getAllNamespacesResultProto;
            try {
                checkSuccess(initializeResultProto.getStatus());
                schemaProto = getSchemaProtoLocked();
                getAllNamespacesResultProto = mIcingSearchEngineLocked.getAllNamespaces();
                checkSuccess(getAllNamespacesResultProto.getStatus());
            } catch (AppSearchException e) {
                Log.w(TAG, "Error initializing, resetting IcingSearchEngine.", e);
                // Some error. Reset and see if it fixes it.
                reset();
                return;
            }

            // Populate schema map
            for (SchemaTypeConfigProto schema : schemaProto.getTypesList()) {
                String prefixedSchemaType = schema.getSchemaType();
                addToMap(mSchemaMapLocked, getPrefix(prefixedSchemaType),
                        prefixedSchemaType);
            }

            // Populate namespace map
            for (String prefixedNamespace : getAllNamespacesResultProto.getNamespacesList()) {
                addToMap(mNamespaceMapLocked, getPrefix(prefixedNamespace),
                        prefixedNamespace);
            }

            // TODO(b/155939114): It's possible to optimize after init, which would reduce the time
            //   to when we're able to serve queries. Consider moving this optimize call out.
            checkForOptimizeLocked(/* force= */ true);

        } finally {
            mReadWriteLock.writeLock().unlock();
        }
    }

    /**
     * Initialize the visibility store in AppSearchImpl.
     *
     * @throws AppSearchException on IcingSearchEngine error.
     */
    void initializeVisibilityStore() throws AppSearchException {
        mReadWriteLock.writeLock().lock();
        try {
            mVisibilityStoreLocked.initialize();
        } finally {
            mReadWriteLock.writeLock().unlock();
        }
    }

    /**
     * Updates the AppSearch schema for this app.
     *
     * <p>This method belongs to mutate group.
     *
     * @param packageName                   The package name that owns the schemas.
     * @param databaseName                  The name of the database where this schema lives.
     * @param schemas                       Schemas to set for this app.
     * @param schemasNotPlatformSurfaceable Schema types that should not be surfaced on platform
     *                                      surfaces.
     * @param schemasPackageAccessible      Schema types that are visible to the specified packages.
     * @param forceOverride                 Whether to force-apply the schema even if it is
     *                                      incompatible. Documents
     *                                      which do not comply with the new schema will be deleted.
     * @throws AppSearchException on IcingSearchEngine error.
     */
    public void setSchema(
            @NonNull String packageName,
            @NonNull String databaseName,
            @NonNull List<AppSearchSchema> schemas,
            @NonNull List<String> schemasNotPlatformSurfaceable,
            @NonNull Map<String, List<PackageIdentifier>> schemasPackageAccessible,
            boolean forceOverride) throws AppSearchException {
        mReadWriteLock.writeLock().lock();
        try {
            SchemaProto.Builder existingSchemaBuilder = getSchemaProtoLocked().toBuilder();

            SchemaProto.Builder newSchemaBuilder = SchemaProto.newBuilder();
            for (int i = 0; i < schemas.size(); i++) {
                SchemaTypeConfigProto schemaTypeProto =
                        SchemaToProtoConverter.toSchemaTypeConfigProto(schemas.get(i));
                newSchemaBuilder.addTypes(schemaTypeProto);
            }

            String prefix = createPrefix(packageName, databaseName);
            // Combine the existing schema (which may have types from other prefixes) with this
            // prefix's new schema. Modifies the existingSchemaBuilder.
            RewrittenSchemaResults rewrittenSchemaResults = rewriteSchema(prefix,
                    existingSchemaBuilder,
                    newSchemaBuilder.build());

            // Apply schema
            SetSchemaResultProto setSchemaResultProto =
                    mIcingSearchEngineLocked.setSchema(existingSchemaBuilder.build(),
                            forceOverride);

            // Determine whether it succeeded.
            try {
                checkSuccess(setSchemaResultProto.getStatus());
            } catch (AppSearchException e) {
                // Improve the error message by merging in information about incompatible types.
                if (setSchemaResultProto.getDeletedSchemaTypesCount() > 0
                        || setSchemaResultProto.getIncompatibleSchemaTypesCount() > 0) {
                    String newMessage = e.getMessage()
                            + "\n  Deleted types: "
                            + setSchemaResultProto.getDeletedSchemaTypesList()
                            + "\n  Incompatible types: "
                            + setSchemaResultProto.getIncompatibleSchemaTypesList();
                    throw new AppSearchException(e.getResultCode(), newMessage, e.getCause());
                } else {
                    throw e;
                }
            }

            // Update derived data structures.
            mSchemaMapLocked.put(prefix, rewrittenSchemaResults.mRewrittenPrefixedTypes);

            Set<String> prefixedSchemasNotPlatformSurfaceable =
                    new ArraySet<>(schemasNotPlatformSurfaceable.size());
            for (int i = 0; i < schemasNotPlatformSurfaceable.size(); i++) {
                prefixedSchemasNotPlatformSurfaceable.add(
                        prefix + schemasNotPlatformSurfaceable.get(i));
            }

            Map<String, List<PackageIdentifier>> prefixedSchemasPackageAccessible =
                    new ArrayMap<>(schemasNotPlatformSurfaceable.size());
            for (Map.Entry<String, List<PackageIdentifier>> entry :
                    schemasPackageAccessible.entrySet()) {
                prefixedSchemasPackageAccessible.put(prefix + entry.getKey(), entry.getValue());
            }

            mVisibilityStoreLocked.setVisibility(prefix,
                    prefixedSchemasNotPlatformSurfaceable, prefixedSchemasPackageAccessible);

            // Determine whether to schedule an immediate optimize.
            if (setSchemaResultProto.getDeletedSchemaTypesCount() > 0
                    || (setSchemaResultProto.getIncompatibleSchemaTypesCount() > 0
                    && forceOverride)) {
                // Any existing schemas which is not in 'schemas' will be deleted, and all
                // documents of these types were also deleted. And so well if we force override
                // incompatible schemas.
                checkForOptimizeLocked(/* force= */true);
            }
        } finally {
            mReadWriteLock.writeLock().unlock();
        }
    }

    /**
     * Retrieves the AppSearch schema for this package name, database.
     *
     * <p>This method belongs to query group.
     *
     * @param packageName  Package name that owns this schema
     * @param databaseName The name of the database where this schema lives.
     * @throws AppSearchException on IcingSearchEngine error.
     */
    @NonNull
    public List<AppSearchSchema> getSchema(@NonNull String packageName,
            @NonNull String databaseName) throws AppSearchException {
        SchemaProto fullSchema;
        mReadWriteLock.readLock().lock();
        try {
            fullSchema = getSchemaProtoLocked();
        } finally {
            mReadWriteLock.readLock().unlock();
        }

        String prefix = createPrefix(packageName, databaseName);
        List<AppSearchSchema> result = new ArrayList<>();
        for (int i = 0; i < fullSchema.getTypesCount(); i++) {
            String typePrefix = getPrefix(fullSchema.getTypes(i).getSchemaType());
            if (!prefix.equals(typePrefix)) {
                continue;
            }
            // Rewrite SchemaProto.types.schema_type
            SchemaTypeConfigProto.Builder typeConfigBuilder = fullSchema.getTypes(i).toBuilder();
            String newSchemaType =
                    typeConfigBuilder.getSchemaType().substring(prefix.length());
            typeConfigBuilder.setSchemaType(newSchemaType);

            // Rewrite SchemaProto.types.properties.schema_type
            for (int propertyIdx = 0;
                    propertyIdx < typeConfigBuilder.getPropertiesCount();
                    propertyIdx++) {
                PropertyConfigProto.Builder propertyConfigBuilder =
                        typeConfigBuilder.getProperties(propertyIdx).toBuilder();
                if (!propertyConfigBuilder.getSchemaType().isEmpty()) {
                    String newPropertySchemaType = propertyConfigBuilder.getSchemaType()
                            .substring(prefix.length());
                    propertyConfigBuilder.setSchemaType(newPropertySchemaType);
                    typeConfigBuilder.setProperties(propertyIdx, propertyConfigBuilder);
                }
            }

            AppSearchSchema schema = SchemaToProtoConverter.toAppSearchSchema(typeConfigBuilder);
            result.add(schema);
        }
        return result;
    }

    /**
     * Adds a document to the AppSearch index.
     *
     * <p>This method belongs to mutate group.
     *
     * @param packageName  The package name that owns this document.
     * @param databaseName The databaseName this document resides in.
     * @param document     The document to index.
     * @throws AppSearchException on IcingSearchEngine error.
     */
    public void putDocument(@NonNull String packageName, @NonNull String databaseName,
            @NonNull GenericDocument document)
            throws AppSearchException {
        DocumentProto.Builder documentBuilder = GenericDocumentToProtoConverter.toDocumentProto(
                document).toBuilder();
        String prefix = createPrefix(packageName, databaseName);
        addPrefixToDocument(documentBuilder, prefix);

        PutResultProto putResultProto;
        mReadWriteLock.writeLock().lock();
        try {
            putResultProto = mIcingSearchEngineLocked.put(documentBuilder.build());
            addToMap(mNamespaceMapLocked, prefix, documentBuilder.getNamespace());
            // The existing documents with same URI will be deleted, so there maybe some resources
            // could be released after optimize().
            checkForOptimizeLocked(/* force= */ false);
        } finally {
            mReadWriteLock.writeLock().unlock();
        }
        checkSuccess(putResultProto.getStatus());
    }

    /**
     * Retrieves a document from the AppSearch index by URI.
     *
     * <p>This method belongs to query group.
     *
     * @param packageName  The package that owns this document.
     * @param databaseName The databaseName this document resides in.
     * @param namespace    The namespace this document resides in.
     * @param uri          The URI of the document to get.
     * @return The Document contents
     * @throws AppSearchException on IcingSearchEngine error.
     */
    @NonNull
    public GenericDocument getDocument(@NonNull String packageName, @NonNull String databaseName,
            @NonNull String namespace,
            @NonNull String uri) throws AppSearchException {
        GetResultProto getResultProto;
        mReadWriteLock.readLock().lock();
        try {
            getResultProto = mIcingSearchEngineLocked.get(
                    createPrefix(packageName, databaseName) + namespace, uri,
                    GetResultSpecProto.getDefaultInstance());
        } finally {
            mReadWriteLock.readLock().unlock();
        }
        checkSuccess(getResultProto.getStatus());

        DocumentProto.Builder documentBuilder = getResultProto.getDocument().toBuilder();
        removePrefixesFromDocument(documentBuilder);
        return GenericDocumentToProtoConverter.toGenericDocument(documentBuilder.build());
    }

    /**
     * Executes a query against the AppSearch index and returns results.
     *
     * <p>This method belongs to query group.
     *
     * @param packageName     The package name that is performing the query.
     * @param databaseName    The databaseName this query for.
     * @param queryExpression Query String to search.
     * @param searchSpec      Spec for setting filters, raw query etc.
     * @return The results of performing this search. It may contain an empty list of results if
     * no documents matched the query.
     * @throws AppSearchException on IcingSearchEngine error.
     */
    @NonNull
    public SearchResultPage query(
            @NonNull String packageName,
            @NonNull String databaseName,
            @NonNull String queryExpression,
            @NonNull SearchSpec searchSpec) throws AppSearchException {
        if (!searchSpec.getPackageNames().isEmpty() && !searchSpec.getPackageNames().contains(
                packageName)) {
            // Client wanted to query over some packages that weren't its own. This isn't
            // allowed through local query so we can return early with no results.
            return new SearchResultPage(Bundle.EMPTY);
        }

        mReadWriteLock.readLock().lock();
        try {
            String prefix = createPrefix(packageName, databaseName);
            Set<String> allowedPrefixedSchemas = getAllowedPrefixSchemas(prefix, searchSpec);

            return doQueryLocked(Collections.singleton(createPrefix(packageName, databaseName)),
                    allowedPrefixedSchemas,
                    queryExpression,
                    searchSpec);
        } finally {
            mReadWriteLock.readLock().unlock();
        }
    }

    /**
     * Executes a global query, i.e. over all permitted prefixes, against the AppSearch index and
     * returns results.
     *
     * <p>This method belongs to query group.
     *
     * @param queryExpression   Query String to search.
     * @param searchSpec        Spec for setting filters, raw query etc.
     * @param callerPackageName Package name of the caller, should belong to the {@code callerUid}.
     * @param callerUid         UID of the client making the globalQuery call.
     * @return The results of performing this search. It may contain an empty list of results if
     * no documents matched the query.
     * @throws AppSearchException on IcingSearchEngine error.
     */
    @NonNull
    public SearchResultPage globalQuery(
            @NonNull String queryExpression,
            @NonNull SearchSpec searchSpec,
            @NonNull String callerPackageName,
            int callerUid) throws AppSearchException {
        mReadWriteLock.readLock().lock();
        try {
            Set<String> packageFilters = new ArraySet<>(searchSpec.getPackageNames());
            Set<String> prefixFilters = new ArraySet<>();
            Set<String> allPrefixes = mNamespaceMapLocked.keySet();
            if (packageFilters.isEmpty()) {
                // Client didn't restrict their search over packages. Try to query over all
                // packages/prefixes
                prefixFilters = allPrefixes;
            } else {
                // Client did restrict their search over packages. Only include the prefixes that
                // belong to the specified packages.
                for (String prefix : allPrefixes) {
                    String packageName = getPackageName(prefix);
                    if (packageFilters.contains(packageName)) {
                        prefixFilters.add(prefix);
                    }
                }
            }

            // Find which schemas the client is allowed to query over.
            Set<String> allowedPrefixedSchemas = new ArraySet<>();
            List<String> schemaFilters = searchSpec.getSchemaTypes();
            for (String prefix : prefixFilters) {
                String packageName = getPackageName(prefix);

                if (!schemaFilters.isEmpty()) {
                    for (String schema : schemaFilters) {
                        // Client specified some schemas to search over, check each one
                        String prefixedSchema = prefix + schema;
                        if (packageName.equals(callerPackageName)
                                || mVisibilityStoreLocked.isSchemaSearchableByCaller(prefix,
                                prefixedSchema, callerUid)) {
                            allowedPrefixedSchemas.add(prefixedSchema);
                        }
                    }
                } else {
                    // Client didn't specify certain schemas to search over, check all schemas
                    Set<String> prefixedSchemas = mSchemaMapLocked.get(prefix);
                    if (prefixedSchemas != null) {
                        for (String prefixedSchema : prefixedSchemas) {
                            if (packageName.equals(callerPackageName)
                                    || mVisibilityStoreLocked.isSchemaSearchableByCaller(prefix,
                                    prefixedSchema, callerUid)) {
                                allowedPrefixedSchemas.add(prefixedSchema);
                            }
                        }
                    }
                }
            }

            return doQueryLocked(prefixFilters, allowedPrefixedSchemas, queryExpression,
                    searchSpec);
        } finally {
            mReadWriteLock.readLock().unlock();
        }
    }

    @GuardedBy("mReadWriteLock")
    private SearchResultPage doQueryLocked(
            @NonNull Set<String> prefixes,
            @NonNull Set<String> allowedPrefixedSchemas,
            @NonNull String queryExpression,
            @NonNull SearchSpec searchSpec)
            throws AppSearchException {
        SearchSpecProto.Builder searchSpecBuilder =
                SearchSpecToProtoConverter.toSearchSpecProto(searchSpec).toBuilder().setQuery(
                        queryExpression);
        // rewriteSearchSpecForPrefixesLocked will return false if there is nothing to search
        // over given their search filters, so we can return an empty SearchResult and skip
        // sending request to Icing.
        if (!rewriteSearchSpecForPrefixesLocked(searchSpecBuilder, prefixes,
                allowedPrefixedSchemas)) {
            return new SearchResultPage(Bundle.EMPTY);
        }

        ResultSpecProto.Builder resultSpecBuilder =
                SearchSpecToProtoConverter.toResultSpecProto(searchSpec).toBuilder();

        rewriteResultSpecForPrefixesLocked(resultSpecBuilder, prefixes, allowedPrefixedSchemas);

        ScoringSpecProto scoringSpec = SearchSpecToProtoConverter.toScoringSpecProto(searchSpec);
        SearchResultProto searchResultProto = mIcingSearchEngineLocked.search(
                searchSpecBuilder.build(), scoringSpec, resultSpecBuilder.build());
        checkSuccess(searchResultProto.getStatus());

        return rewriteSearchResultProto(searchResultProto);
    }

    /**
     * Fetches the next page of results of a previously executed query. Results can be empty if
     * next-page token is invalid or all pages have been returned.
     *
     * <p>This method belongs to query group.
     *
     * @param nextPageToken The token of pre-loaded results of previously executed query.
     * @return The next page of results of previously executed query.
     * @throws AppSearchException on IcingSearchEngine error.
     */
    @NonNull
    public SearchResultPage getNextPage(long nextPageToken)
            throws AppSearchException {
        mReadWriteLock.readLock().lock();
        try {
            SearchResultProto searchResultProto = mIcingSearchEngineLocked.getNextPage(
                    nextPageToken);
            checkSuccess(searchResultProto.getStatus());
            return rewriteSearchResultProto(searchResultProto);
        } finally {
            mReadWriteLock.readLock().unlock();
        }
    }

    /**
     * Invalidates the next-page token so that no more results of the related query can be returned.
     *
     * <p>This method belongs to query group.
     *
     * @param nextPageToken The token of pre-loaded results of previously executed query to be
     *                      Invalidated.
     */
    public void invalidateNextPageToken(long nextPageToken) {
        mReadWriteLock.readLock().lock();
        try {
            mIcingSearchEngineLocked.invalidateNextPageToken(nextPageToken);
        } finally {
            mReadWriteLock.readLock().unlock();
        }
    }

    /** Reports a usage of the given document at the given timestamp. */
    public void reportUsage(
            @NonNull String packageName,
            @NonNull String databaseName,
            @NonNull String namespace,
            @NonNull String uri,
            long usageTimestampMillis) throws AppSearchException {
        String prefixedNamespace = createPrefix(packageName, databaseName) + namespace;
        UsageReport report = UsageReport.newBuilder()
                .setDocumentNamespace(prefixedNamespace)
                .setDocumentUri(uri)
                .setUsageTimestampMs(usageTimestampMillis)
                .setUsageType(UsageReport.UsageType.USAGE_TYPE1)
                .build();
        mReadWriteLock.writeLock().lock();
        try {
            ReportUsageResultProto result = mIcingSearchEngineLocked.reportUsage(report);
            checkSuccess(result.getStatus());
        } finally {
            mReadWriteLock.writeLock().unlock();
        }
    }

    /**
     * Removes the given document by URI.
     *
     * <p>This method belongs to mutate group.
     *
     * @param packageName  The package name that owns the document.
     * @param databaseName The databaseName the document is in.
     * @param namespace    Namespace of the document to remove.
     * @param uri          URI of the document to remove.
     * @throws AppSearchException on IcingSearchEngine error.
     */
    public void remove(@NonNull String packageName, @NonNull String databaseName,
            @NonNull String namespace,
            @NonNull String uri) throws AppSearchException {
        String prefixedNamespace = createPrefix(packageName, databaseName) + namespace;
        DeleteResultProto deleteResultProto;
        mReadWriteLock.writeLock().lock();
        try {
            deleteResultProto = mIcingSearchEngineLocked.delete(prefixedNamespace, uri);
            checkForOptimizeLocked(/* force= */false);
        } finally {
            mReadWriteLock.writeLock().unlock();
        }
        checkSuccess(deleteResultProto.getStatus());
    }

    /**
     * Removes documents by given query.
     *
     * <p>This method belongs to mutate group.
     *
     * @param packageName     The package name that owns the documents.
     * @param databaseName    The databaseName the document is in.
     * @param queryExpression Query String to search.
     * @param searchSpec      Defines what and how to remove
     * @throws AppSearchException on IcingSearchEngine error.
     */
    public void removeByQuery(@NonNull String packageName, @NonNull String databaseName,
            @NonNull String queryExpression,
            @NonNull SearchSpec searchSpec)
            throws AppSearchException {
        if (!searchSpec.getPackageNames().isEmpty() && !searchSpec.getPackageNames().contains(
                packageName)) {
            // We're only removing documents within the parameter `packageName`. If we're not
            // restricting our remove-query to this package name, then there's nothing for us to
            // remove.
            return;
        }

        SearchSpecProto searchSpecProto =
                SearchSpecToProtoConverter.toSearchSpecProto(searchSpec);
        SearchSpecProto.Builder searchSpecBuilder = searchSpecProto.toBuilder()
                .setQuery(queryExpression);
        DeleteByQueryResultProto deleteResultProto;
        mReadWriteLock.writeLock().lock();
        try {
            String prefix = createPrefix(packageName, databaseName);
            Set<String> allowedPrefixedSchemas = getAllowedPrefixSchemas(prefix, searchSpec);

            // rewriteSearchSpecForPrefixesLocked will return false if there is nothing to search
            // over given their search filters, so we can return early and skip sending request
            // to Icing.
            if (!rewriteSearchSpecForPrefixesLocked(searchSpecBuilder,
                    Collections.singleton(prefix), allowedPrefixedSchemas)) {
                return;
            }
            deleteResultProto = mIcingSearchEngineLocked.deleteByQuery(
                    searchSpecBuilder.build());
            checkForOptimizeLocked(/* force= */true);
        } finally {
            mReadWriteLock.writeLock().unlock();
        }
        // It seems that the caller wants to get success if the data matching the query is not in
        // the DB because it was not there or was successfully deleted.
        checkCodeOneOf(deleteResultProto.getStatus(),
                StatusProto.Code.OK, StatusProto.Code.NOT_FOUND);
    }

    /**
     * Persists all update/delete requests to the disk.
     *
     * <p>If the app crashes after a call to PersistToDisk(), Icing would be able to fully recover
     * all data written up to this point without a costly recovery process.
     *
     * <p>If the app crashes before a call to PersistToDisk(), Icing would trigger a costly
     * recovery process in next initialization. After that, Icing would still be able to recover
     * all written data.
     */
    public void persistToDisk() throws AppSearchException {
        PersistToDiskResultProto persistToDiskResultProto =
                mIcingSearchEngineLocked.persistToDisk();
        checkSuccess(persistToDiskResultProto.getStatus());
    }


    /**
     * Clears documents and schema across all packages and databaseNames.
     *
     * <p>This method also clear all data in {@link VisibilityStore}, an
     * {@link #initializeVisibilityStore()} must be called after this.
     *
     * <p>This method belongs to mutate group.
     *
     * @throws AppSearchException on IcingSearchEngine error.
     */
    private void reset() throws AppSearchException {
        ResetResultProto resetResultProto;
        mReadWriteLock.writeLock().lock();
        try {
            resetResultProto = mIcingSearchEngineLocked.reset();
            mOptimizeIntervalCountLocked = 0;
            mSchemaMapLocked.clear();
            mNamespaceMapLocked.clear();

            // Must be called after everything else since VisibilityStore may repopulate
            // IcingSearchEngine with an initial schema.
            mVisibilityStoreLocked.handleReset();
        } finally {
            mReadWriteLock.writeLock().unlock();
        }
        checkSuccess(resetResultProto.getStatus());
    }

    /** Wrapper around schema changes */
    @VisibleForTesting
    static class RewrittenSchemaResults {
        // Any prefixed types that used to exist in the schema, but are deleted in the new one.
        final Set<String> mDeletedPrefixedTypes = new ArraySet<>();

        // Prefixed types that were part of the new schema.
        final Set<String> mRewrittenPrefixedTypes = new ArraySet<>();
    }

    /**
     * Rewrites all types mentioned in the given {@code newSchema} to prepend {@code prefix}.
     * Rewritten types will be added to the {@code existingSchema}.
     *
     * @param prefix         The full prefix to prepend to the schema.
     * @param existingSchema A schema that may contain existing types from across all prefixes.
     *                       Will be mutated to contain the properly rewritten schema
     *                       types from {@code newSchema}.
     * @param newSchema      Schema with types to add to the {@code existingSchema}.
     * @return a RewrittenSchemaResults that contains all prefixed schema type names in the given
     * prefix as well as a set of schema types that were deleted.
     */
    @VisibleForTesting
    static RewrittenSchemaResults rewriteSchema(@NonNull String prefix,
            @NonNull SchemaProto.Builder existingSchema,
            @NonNull SchemaProto newSchema) throws AppSearchException {
        HashMap<String, SchemaTypeConfigProto> newTypesToProto = new HashMap<>();
        // Rewrite the schema type to include the typePrefix.
        for (int typeIdx = 0; typeIdx < newSchema.getTypesCount(); typeIdx++) {
            SchemaTypeConfigProto.Builder typeConfigBuilder =
                    newSchema.getTypes(typeIdx).toBuilder();

            // Rewrite SchemaProto.types.schema_type
            String newSchemaType = prefix + typeConfigBuilder.getSchemaType();
            typeConfigBuilder.setSchemaType(newSchemaType);

            // Rewrite SchemaProto.types.properties.schema_type
            for (int propertyIdx = 0;
                    propertyIdx < typeConfigBuilder.getPropertiesCount();
                    propertyIdx++) {
                PropertyConfigProto.Builder propertyConfigBuilder =
                        typeConfigBuilder.getProperties(propertyIdx).toBuilder();
                if (!propertyConfigBuilder.getSchemaType().isEmpty()) {
                    String newPropertySchemaType =
                            prefix + propertyConfigBuilder.getSchemaType();
                    propertyConfigBuilder.setSchemaType(newPropertySchemaType);
                    typeConfigBuilder.setProperties(propertyIdx, propertyConfigBuilder);
                }
            }

            newTypesToProto.put(newSchemaType, typeConfigBuilder.build());
        }

        // newTypesToProto is modified below, so we need a copy first
        RewrittenSchemaResults rewrittenSchemaResults = new RewrittenSchemaResults();
        rewrittenSchemaResults.mRewrittenPrefixedTypes.addAll(newTypesToProto.keySet());

        // Combine the existing schema (which may have types from other prefixes) with this
        // prefix's new schema. Modifies the existingSchemaBuilder.
        // Check if we need to replace any old schema types with the new ones.
        for (int i = 0; i < existingSchema.getTypesCount(); i++) {
            String schemaType = existingSchema.getTypes(i).getSchemaType();
            SchemaTypeConfigProto newProto = newTypesToProto.remove(schemaType);
            if (newProto != null) {
                // Replacement
                existingSchema.setTypes(i, newProto);
            } else if (prefix.equals(getPrefix(schemaType))) {
                // All types existing before but not in newSchema should be removed.
                existingSchema.removeTypes(i);
                --i;
                rewrittenSchemaResults.mDeletedPrefixedTypes.add(schemaType);
            }
        }
        // We've been removing existing types from newTypesToProto, so everything that remains is
        // new.
        existingSchema.addAllTypes(newTypesToProto.values());

        return rewrittenSchemaResults;
    }

    /**
     * Prepends {@code prefix} to all types and namespaces mentioned anywhere in
     * {@code documentBuilder}.
     *
     * @param documentBuilder The document to mutate
     * @param prefix          The prefix to add
     */
    @VisibleForTesting
    static void addPrefixToDocument(
            @NonNull DocumentProto.Builder documentBuilder,
            @NonNull String prefix) {
        // Rewrite the type name to include/remove the prefix.
        String newSchema = prefix + documentBuilder.getSchema();
        documentBuilder.setSchema(newSchema);

        // Rewrite the namespace to include/remove the prefix.
        documentBuilder.setNamespace(prefix + documentBuilder.getNamespace());

        // Recurse into derived documents
        for (int propertyIdx = 0;
                propertyIdx < documentBuilder.getPropertiesCount();
                propertyIdx++) {
            int documentCount = documentBuilder.getProperties(propertyIdx).getDocumentValuesCount();
            if (documentCount > 0) {
                PropertyProto.Builder propertyBuilder =
                        documentBuilder.getProperties(propertyIdx).toBuilder();
                for (int documentIdx = 0; documentIdx < documentCount; documentIdx++) {
                    DocumentProto.Builder derivedDocumentBuilder =
                            propertyBuilder.getDocumentValues(documentIdx).toBuilder();
                    addPrefixToDocument(derivedDocumentBuilder, prefix);
                    propertyBuilder.setDocumentValues(documentIdx, derivedDocumentBuilder);
                }
                documentBuilder.setProperties(propertyIdx, propertyBuilder);
            }
        }
    }

    /**
     * Removes any prefixes from types and namespaces mentioned anywhere in
     * {@code documentBuilder}.
     *
     * @param documentBuilder The document to mutate
     * @return Prefix name that was removed from the document.
     * @throws AppSearchException if there are unexpected database prefixing errors.
     */
    @NonNull
    @VisibleForTesting
    static String removePrefixesFromDocument(@NonNull DocumentProto.Builder documentBuilder)
            throws AppSearchException {
        // Rewrite the type name and namespace to remove the prefix.
        String schemaPrefix = getPrefix(documentBuilder.getSchema());
        String namespacePrefix = getPrefix(documentBuilder.getNamespace());

        if (!schemaPrefix.equals(namespacePrefix)) {
            throw new AppSearchException(AppSearchResult.RESULT_INTERNAL_ERROR, "Found unexpected"
                    + " multiple prefix names in document: " + schemaPrefix + ", "
                    + namespacePrefix);
        }

        documentBuilder.setSchema(removePrefix(documentBuilder.getSchema()));
        documentBuilder.setNamespace(removePrefix(documentBuilder.getNamespace()));

        // Recurse into derived documents
        for (int propertyIdx = 0;
                propertyIdx < documentBuilder.getPropertiesCount();
                propertyIdx++) {
            int documentCount = documentBuilder.getProperties(propertyIdx).getDocumentValuesCount();
            if (documentCount > 0) {
                PropertyProto.Builder propertyBuilder =
                        documentBuilder.getProperties(propertyIdx).toBuilder();
                for (int documentIdx = 0; documentIdx < documentCount; documentIdx++) {
                    DocumentProto.Builder derivedDocumentBuilder =
                            propertyBuilder.getDocumentValues(documentIdx).toBuilder();
                    String nestedPrefix = removePrefixesFromDocument(derivedDocumentBuilder);
                    if (!nestedPrefix.equals(schemaPrefix)) {
                        throw new AppSearchException(AppSearchResult.RESULT_INTERNAL_ERROR,
                                "Found unexpected multiple prefix names in document: "
                                        + schemaPrefix + ", " + nestedPrefix);
                    }
                    propertyBuilder.setDocumentValues(documentIdx, derivedDocumentBuilder);
                }
                documentBuilder.setProperties(propertyIdx, propertyBuilder);
            }
        }

        return schemaPrefix;
    }

    /**
     * Rewrites the search spec filters with {@code prefixes}.
     *
     * <p>This method should be only called in query methods and get the READ lock to keep thread
     * safety.
     *
     * @param searchSpecBuilder      Client-provided SearchSpec
     * @param prefixes               Prefixes that we should prepend to all our filters
     * @param allowedPrefixedSchemas Prefixed schemas that the client is allowed to query over. This
     *                               supersedes the schema filters that may exist on the {@code
     *                               searchSpecBuilder}.
     * @return false if none there would be nothing to search over.
     */
    @VisibleForTesting
    @GuardedBy("mReadWriteLock")
    boolean rewriteSearchSpecForPrefixesLocked(
            @NonNull SearchSpecProto.Builder searchSpecBuilder,
            @NonNull Set<String> prefixes,
            @NonNull Set<String> allowedPrefixedSchemas) {
        // Create a copy since retainAll() modifies the original set.
        Set<String> existingPrefixes = new ArraySet<>(mNamespaceMapLocked.keySet());
        existingPrefixes.retainAll(prefixes);

        if (existingPrefixes.isEmpty()) {
            // None of the prefixes exist, empty query.
            return false;
        }

        if (allowedPrefixedSchemas.isEmpty()) {
            // Not allowed to search over any schemas, empty query.
            return false;
        }

        // Clear the schema type filters since we'll be rewriting them with the
        // allowedPrefixedSchemas.
        searchSpecBuilder.clearSchemaTypeFilters();
        searchSpecBuilder.addAllSchemaTypeFilters(allowedPrefixedSchemas);

        // Cache the namespaces before clearing everything.
        List<String> namespaceFilters = searchSpecBuilder.getNamespaceFiltersList();
        searchSpecBuilder.clearNamespaceFilters();

        // Rewrite non-schema filters to include a prefix.
        for (String prefix : existingPrefixes) {
            // TODO(b/169883602): We currently grab every namespace for every prefix. We can
            //  optimize this by checking if a prefix has any allowedSchemaTypes. If not, that
            //  means we don't want to query over anything in that prefix anyways, so we don't
            //  need to grab its namespaces either.

            // Empty namespaces on the search spec means to query over all namespaces.
            Set<String> existingNamespaces = mNamespaceMapLocked.get(prefix);
            if (namespaceFilters.isEmpty()) {
                // Include all namespaces
                searchSpecBuilder.addAllNamespaceFilters(existingNamespaces);
            } else {
                // Prefix the given namespaces.
                for (int i = 0; i < namespaceFilters.size(); i++) {
                    String prefixedNamespace = prefix + namespaceFilters.get(i);
                    if (existingNamespaces.contains(prefixedNamespace)) {
                        searchSpecBuilder.addNamespaceFilters(prefixedNamespace);
                    }
                }
            }
        }

        return true;
    }

    /**
     * Returns the set of allowed prefixed schemas that the {@code prefix} can query while taking
     * into account the {@code searchSpec} schema filters.
     *
     * <p>This only checks intersection of schema filters on the search spec with those that the
     * prefix owns itself. This does not check global query permissions.
     */
    private Set<String> getAllowedPrefixSchemas(@NonNull String prefix,
            @NonNull SearchSpec searchSpec) {
        Set<String> allowedPrefixedSchemas = new ArraySet<>();

        // Add all the schema filters the client specified.
        List<String> schemaFilters = searchSpec.getSchemaTypes();
        for (int i = 0; i < schemaFilters.size(); i++) {
            allowedPrefixedSchemas.add(prefix + schemaFilters.get(i));
        }

        if (allowedPrefixedSchemas.isEmpty()) {
            // If the client didn't specify any schema filters, search over all of their schemas
            Set<String> prefixedSchemas = mSchemaMapLocked.get(prefix);
            if (prefixedSchemas != null) {
                allowedPrefixedSchemas.addAll(prefixedSchemas);
            }
        }
        return allowedPrefixedSchemas;
    }

    /**
     * Rewrites the typePropertyMasks that exist in {@code prefixes}.
     *
     * <p>This method should be only called in query methods and get the READ lock to keep thread
     * safety.
     *
     * @param resultSpecBuilder      ResultSpecs as specified by client
     * @param prefixes               Prefixes that we should prepend to all our filters
     * @param allowedPrefixedSchemas Prefixed schemas that the client is allowed to query over.
     */
    @VisibleForTesting
    @GuardedBy("mReadWriteLock")
    void rewriteResultSpecForPrefixesLocked(
            @NonNull ResultSpecProto.Builder resultSpecBuilder,
            @NonNull Set<String> prefixes, @NonNull Set<String> allowedPrefixedSchemas) {
        // Create a copy since retainAll() modifies the original set.
        Set<String> existingPrefixes = new ArraySet<>(mNamespaceMapLocked.keySet());
        existingPrefixes.retainAll(prefixes);

        List<TypePropertyMask> prefixedTypePropertyMasks = new ArrayList<>();
        // Rewrite filters to include a database prefix.
        for (String prefix : existingPrefixes) {
            // Qualify the given schema types
            for (TypePropertyMask typePropertyMask :
                    resultSpecBuilder.getTypePropertyMasksList()) {
<<<<<<< HEAD
                String prefixedType = prefix + typePropertyMask.getSchemaType();
                if (allowedPrefixedSchemas.contains(prefixedType)) {
=======
                String unprefixedType = typePropertyMask.getSchemaType();
                boolean isWildcard =
                        unprefixedType.equals(SearchSpec.PROJECTION_SCHEMA_TYPE_WILDCARD);
                String prefixedType = isWildcard ? unprefixedType : prefix + unprefixedType;
                if (isWildcard || existingSchemaTypes.contains(prefixedType)) {
>>>>>>> e35fd5de
                    prefixedTypePropertyMasks.add(
                            typePropertyMask.toBuilder().setSchemaType(prefixedType).build());
                }
            }
        }
        resultSpecBuilder.clearTypePropertyMasks().addAllTypePropertyMasks(
                prefixedTypePropertyMasks);
    }

    @VisibleForTesting
    @GuardedBy("mReadWriteLock")
    SchemaProto getSchemaProtoLocked() throws AppSearchException {
        GetSchemaResultProto schemaProto = mIcingSearchEngineLocked.getSchema();
        // TODO(b/161935693) check GetSchemaResultProto is success or not. Call reset() if it's not.
        // TODO(b/161935693) only allow GetSchemaResultProto NOT_FOUND on first run
        checkCodeOneOf(schemaProto.getStatus(), StatusProto.Code.OK, StatusProto.Code.NOT_FOUND);
        return schemaProto.getSchema();
    }

    /**
     * Returns true if the {@code packageName} and {@code databaseName} has the
     * {@code schemaType}
     */
    @GuardedBy("mReadWriteLock")
    boolean hasSchemaTypeLocked(@NonNull String packageName, @NonNull String databaseName,
            @NonNull String schemaType) {
        Preconditions.checkNotNull(packageName);
        Preconditions.checkNotNull(databaseName);
        Preconditions.checkNotNull(schemaType);

        String prefix = createPrefix(packageName, databaseName);
        Set<String> schemaTypes = mSchemaMapLocked.get(prefix);
        if (schemaTypes == null) {
            return false;
        }

        return schemaTypes.contains(prefix + schemaType);
    }

    /** Returns a set of all prefixes AppSearchImpl knows about. */
    @GuardedBy("mReadWriteLock")
    @NonNull
    Set<String> getPrefixesLocked() {
        return mSchemaMapLocked.keySet();
    }

    @NonNull
    static String createPrefix(@NonNull String packageName, @NonNull String databaseName) {
        return packageName + PACKAGE_DELIMITER + databaseName + DATABASE_DELIMITER;
    }

    /**
     * Returns the package name that's contained within the {@code prefix}.
     *
     * @param prefix Prefix string that contains the package name inside of it. The package name
     *               must be in the front of the string, and separated from the rest of the
     *               string by the {@link #PACKAGE_DELIMITER}.
     * @return Valid package name.
     */
    @NonNull
    private static String getPackageName(@NonNull String prefix) {
        int delimiterIndex = prefix.indexOf(PACKAGE_DELIMITER);
        if (delimiterIndex == -1) {
            // This should never happen if we construct our prefixes properly
            Log.wtf(TAG, "Malformed prefix doesn't contain package delimiter: " + prefix);
            return "";
        }
        return prefix.substring(0, delimiterIndex);
    }

    /**
     * Returns the database name that's contained within the {@code prefix}.
     *
     * @param prefix Prefix string that contains the database name inside of it. The database name
     *               must be between the {@link #PACKAGE_DELIMITER} and {@link #DATABASE_DELIMITER}
     * @return Valid database name.
     */
    @NonNull
    private static String getDatabaseName(@NonNull String prefix) {
        int packageDelimiterIndex = prefix.indexOf(PACKAGE_DELIMITER);
        int databaseDelimiterIndex = prefix.indexOf(DATABASE_DELIMITER);
        if (packageDelimiterIndex == -1) {
            // This should never happen if we construct our prefixes properly
            Log.wtf(TAG, "Malformed prefix doesn't contain package delimiter: " + prefix);
            return "";
        }
        if (databaseDelimiterIndex == -1) {
            // This should never happen if we construct our prefixes properly
            Log.wtf(TAG, "Malformed prefix doesn't contain database delimiter: " + prefix);
            return "";
        }
        return prefix.substring(packageDelimiterIndex + 1, databaseDelimiterIndex);
    }

    @NonNull
    private static String removePrefix(@NonNull String prefixedString)
            throws AppSearchException {
        // The prefix is made up of the package, then the database. So we only need to find the
        // database cutoff.
        int delimiterIndex;
        if ((delimiterIndex = prefixedString.indexOf(DATABASE_DELIMITER)) != -1) {
            // Add 1 to include the char size of the DATABASE_DELIMITER
            return prefixedString.substring(delimiterIndex + 1);
        }
        throw new AppSearchException(AppSearchResult.RESULT_UNKNOWN_ERROR,
                "The prefixed value doesn't contains a valid database name.");
    }

    @NonNull
    private static String getPrefix(@NonNull String prefixedString) throws AppSearchException {
        int databaseDelimiterIndex = prefixedString.indexOf(DATABASE_DELIMITER);
        if (databaseDelimiterIndex == -1) {
            throw new AppSearchException(AppSearchResult.RESULT_UNKNOWN_ERROR,
                    "The databaseName prefixed value doesn't contain a valid database name.");
        }

        // Add 1 to include the char size of the DATABASE_DELIMITER
        return prefixedString.substring(0, databaseDelimiterIndex + 1);
    }

    private static void addToMap(Map<String, Set<String>> map, String prefix,
            String prefixedValue) {
        Set<String> values = map.get(prefix);
        if (values == null) {
            values = new ArraySet<>();
            map.put(prefix, values);
        }
        values.add(prefixedValue);
    }

    /**
     * Checks the given status code and throws an {@link AppSearchException} if code is an error.
     *
     * @throws AppSearchException on error codes.
     */
    private static void checkSuccess(StatusProto statusProto) throws AppSearchException {
        checkCodeOneOf(statusProto, StatusProto.Code.OK);
    }

    /**
     * Checks the given status code is one of the provided codes, and throws an
     * {@link AppSearchException} if it is not.
     */
    private static void checkCodeOneOf(StatusProto statusProto, StatusProto.Code... codes)
            throws AppSearchException {
        for (int i = 0; i < codes.length; i++) {
            if (codes[i] == statusProto.getCode()) {
                // Everything's good
                return;
            }
        }

        if (statusProto.getCode() == StatusProto.Code.WARNING_DATA_LOSS) {
            // TODO: May want to propagate WARNING_DATA_LOSS up to AppSearchSession so they can
            //  choose to log the error or potentially pass it on to clients.
            Log.w(TAG, "Encountered WARNING_DATA_LOSS: " + statusProto.getMessage());
            return;
        }

        throw statusProtoToAppSearchException(statusProto);
    }

    /**
     * Checks whether {@link IcingSearchEngine#optimize()} should be called to release resources.
     *
     * <p>This method should be only called in mutate methods and get the WRITE lock to keep thread
     * safety.
     * <p>{@link IcingSearchEngine#optimize()} should be called only if
     * {@link GetOptimizeInfoResultProto} shows there is enough resources could be released.
     * <p>{@link IcingSearchEngine#getOptimizeInfo()} should be called once per
     * {@link #CHECK_OPTIMIZE_INTERVAL} of remove executions.
     *
     * @param force whether we should directly call {@link IcingSearchEngine#getOptimizeInfo()}.
     */
    @GuardedBy("mReadWriteLock")
    private void checkForOptimizeLocked(boolean force) throws AppSearchException {
        ++mOptimizeIntervalCountLocked;
        if (force || mOptimizeIntervalCountLocked >= CHECK_OPTIMIZE_INTERVAL) {
            mOptimizeIntervalCountLocked = 0;
            GetOptimizeInfoResultProto optimizeInfo = getOptimizeInfoResultLocked();
            checkSuccess(optimizeInfo.getStatus());
            // Second threshold, decide when to call optimize().
            if (optimizeInfo.getOptimizableDocs() >= OPTIMIZE_THRESHOLD_DOC_COUNT
                    || optimizeInfo.getEstimatedOptimizableBytes()
                    >= OPTIMIZE_THRESHOLD_BYTES) {
                // TODO(b/155939114): call optimize in the same thread will slow down api calls
                //  significantly. Move this call to background.
                OptimizeResultProto optimizeResultProto = mIcingSearchEngineLocked.optimize();
                checkSuccess(optimizeResultProto.getStatus());
            }
            // TODO(b/147699081): Return OptimizeResultProto & log lost data detail once we add
            //  a field to indicate lost_schema and lost_documents in OptimizeResultProto.
            //  go/icing-library-apis.
        }
    }

    /** Remove the rewritten schema types from any result documents. */
    @NonNull
    @VisibleForTesting
    static SearchResultPage rewriteSearchResultProto(
            @NonNull SearchResultProto searchResultProto) throws AppSearchException {
        // Parallel array of package names for each document search result.
        List<String> packageNames = new ArrayList<>(searchResultProto.getResultsCount());

        // Parallel array of database names for each document search result.
        List<String> databaseNames = new ArrayList<>(searchResultProto.getResultsCount());

        SearchResultProto.Builder resultsBuilder = searchResultProto.toBuilder();
        for (int i = 0; i < searchResultProto.getResultsCount(); i++) {
            SearchResultProto.ResultProto.Builder resultBuilder =
                    searchResultProto.getResults(i).toBuilder();
            DocumentProto.Builder documentBuilder = resultBuilder.getDocument().toBuilder();
            String prefix = removePrefixesFromDocument(documentBuilder);
            packageNames.add(getPackageName(prefix));
            databaseNames.add(getDatabaseName(prefix));
            resultBuilder.setDocument(documentBuilder);
            resultsBuilder.setResults(i, resultBuilder);
        }
        return SearchResultToProtoConverter.toSearchResultPage(resultsBuilder, packageNames,
                databaseNames);
    }

    @GuardedBy("mReadWriteLock")
    @VisibleForTesting
    GetOptimizeInfoResultProto getOptimizeInfoResultLocked() {
        return mIcingSearchEngineLocked.getOptimizeInfo();
    }

    @GuardedBy("mReadWriteLock")
    @VisibleForTesting
    VisibilityStore getVisibilityStoreLocked() {
        return mVisibilityStoreLocked;
    }

    /**
     * Converts an erroneous status code to an AppSearchException. Callers should ensure that
     * the status code is not OK or WARNING_DATA_LOSS.
     *
     * @param statusProto StatusProto with error code and message to translate into
     *                    AppSearchException.
     * @return AppSearchException with the parallel error code.
     */
    private static AppSearchException statusProtoToAppSearchException(StatusProto statusProto) {
        switch (statusProto.getCode()) {
            case INVALID_ARGUMENT:
                return new AppSearchException(AppSearchResult.RESULT_INVALID_ARGUMENT,
                        statusProto.getMessage());
            case NOT_FOUND:
                return new AppSearchException(AppSearchResult.RESULT_NOT_FOUND,
                        statusProto.getMessage());
            case FAILED_PRECONDITION:
                // Fallthrough
            case ABORTED:
                // Fallthrough
            case INTERNAL:
                return new AppSearchException(AppSearchResult.RESULT_INTERNAL_ERROR,
                        statusProto.getMessage());
            case OUT_OF_SPACE:
                return new AppSearchException(AppSearchResult.RESULT_OUT_OF_SPACE,
                        statusProto.getMessage());
            default:
                // Some unknown/unsupported error
                return new AppSearchException(AppSearchResult.RESULT_UNKNOWN_ERROR,
                        "Unknown IcingSearchEngine status code: " + statusProto.getCode());
        }
    }
}<|MERGE_RESOLUTION|>--- conflicted
+++ resolved
@@ -1076,16 +1076,11 @@
             // Qualify the given schema types
             for (TypePropertyMask typePropertyMask :
                     resultSpecBuilder.getTypePropertyMasksList()) {
-<<<<<<< HEAD
-                String prefixedType = prefix + typePropertyMask.getSchemaType();
-                if (allowedPrefixedSchemas.contains(prefixedType)) {
-=======
                 String unprefixedType = typePropertyMask.getSchemaType();
                 boolean isWildcard =
                         unprefixedType.equals(SearchSpec.PROJECTION_SCHEMA_TYPE_WILDCARD);
                 String prefixedType = isWildcard ? unprefixedType : prefix + unprefixedType;
-                if (isWildcard || existingSchemaTypes.contains(prefixedType)) {
->>>>>>> e35fd5de
+                if (isWildcard || allowedPrefixedSchemas.contains(prefixedType)) {
                     prefixedTypePropertyMasks.add(
                             typePropertyMask.toBuilder().setSchemaType(prefixedType).build());
                 }
